--- conflicted
+++ resolved
@@ -69,7 +69,7 @@
         
         # Button frame
         button_frame = ttk.Frame(main_frame)
-<<<<<<< HEAD
+
         button_frame.pack(side=tk.BOTTOM, fill=tk.X, pady=10)
         
         # Use tk.Button for better size control
@@ -84,15 +84,6 @@
                               width=15, height=2,
                               font=("Arial", 10))
         cancel_btn.pack(side=tk.RIGHT, padx=5)
-=======
-        button_frame.pack(fill=tk.X, pady=10)
-        
-        ttk.Button(button_frame, text="Cancel", 
-                 command=self.destroy, width=20).pack(side=tk.RIGHT, padx=5)
-        
-        ttk.Button(button_frame, text="Proceed with Extraction", 
-                 command=self.proceed, width=20).pack(side=tk.RIGHT, padx=5)
->>>>>>> 8b3eab92
     
     def proceed(self):
         """Process the corrected text and call the callback."""
